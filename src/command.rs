--- conflicted
+++ resolved
@@ -7,13 +7,8 @@
 use generic_array::typenum::{U32, U4, U64, U9};
 use generic_array::GenericArray;
 
-<<<<<<< HEAD
-/// Revision number and so on.
-/// A return type of API `info`.
-=======
 // Encapsulates raw 4 bytes. When it is a return value of `info`, it contains
 // the device's revision number.
->>>>>>> b02ace6b
 #[derive(Clone, Copy, Debug, Default)]
 pub struct Word {
     value: GenericArray<u8, U4>,
@@ -75,13 +70,8 @@
     }
 }
 
-<<<<<<< HEAD
-/// Serial number of 9 bytes. Its uniqueness is guaranteed.
-/// A return type of API `read_serial`.
-=======
 // Represents a serial number consisting of 9 bytes. Its uniqueness is
 // guaranteed. A return type of API `read_serial`.
->>>>>>> b02ace6b
 #[derive(Clone, Copy, Debug, Default)]
 pub struct Serial {
     value: GenericArray<u8, U9>,
@@ -183,13 +173,8 @@
     }
 }
 
-<<<<<<< HEAD
-// A digest yielded from cryptographic hash functions.
-// For reference, `digest` crate uses `GenericArray<u8, 32>`.
-=======
 // A digest yielded from cryptographic hash functions. Merely a wrapper around
 // `GenericArray<u8, 32>` of `digest` crate.
->>>>>>> b02ace6b
 #[derive(Clone, Copy, Debug, Default)]
 pub struct Digest {
     value: GenericArray<u8, U32>,
@@ -370,11 +355,7 @@
     #[allow(dead_code)]
     const MODE_DIGEST: u8 = 0x08; // PubKey digest will be created after the public key is calculated
     #[allow(dead_code)]
-<<<<<<< HEAD
-    const MODE_PUBKEY_DIGEST: u8 = 0x10; // Calculate PubKey digest on the public key in KeyId
-=======
     const MODE_PUBKEY_DIGEST: u8 = 0x10; // Calculate a digest on the public key
->>>>>>> b02ace6b
 
     pub(crate) fn new(builder: PacketBuilder<'a>) -> Self {
         Self(builder)
@@ -468,7 +449,7 @@
     // `test/api_atcab/atca_tests_aes.c`, AES encryption/decryption assumes
     // nonce value is loaded to TempKey in advance.
     pub(crate) fn message_digest_buffer(&mut self, msg: &Digest) -> Result<Packet, Error> {
-        let mode = Self::MODE_PASSTHROUGH | (Sel::MODE_TARGET_MSGDIGBUF & Self::MODE_TARGET_MASK);
+        let mode = Self::MODE_PASSTHROUGH | (Self::MODE_TARGET_MSGDIGBUF & Self::MODE_TARGET_MASK);
         let packet = self
             .builder
             .opcode(OpCode::Nonce)
@@ -503,13 +484,8 @@
         key_id: Slot,
         private_key: &Block,
     ) -> Result<Packet, Error> {
-<<<<<<< HEAD
-        // Input is an ECC private key consisting of padding 4 bytes, all 0s and 32
-        // byte integer.
-=======
         // Input is an ECC private key consisting of padding 4 bytes of all 0s
         // and 32 byte integer.
->>>>>>> b02ace6b
         let private_key_range = 4..Size::Block.len() + 4;
         let private_key_length = private_key_range.end;
         let mac_range = private_key_length..private_key_length + Size::Block.len();
@@ -683,13 +659,6 @@
 
 /// Sign
 impl<'a> Sign<'a> {
-<<<<<<< HEAD
-    // uint8_t nonce_target = NONCE_MODE_TARGET_TEMPKEY;
-    // uint8_t sign_source = SIGN_MODE_SOURCE_TEMPKEY;
-    const NONCE_MODE_TARGET_MSGDIGBUF: u8 = 0; // nonce_target
-    const SIGN_MODE_SOURCE_MSGDIGBUF: u8 = 0; // sign_source
-    const SIGN_MODE_EXTERNAL: u8 = 0;
-=======
     const SIGN_MODE_SOURCE_MSGDIGBUF: u8 = 0;
     const SIGN_MODE_EXTERNAL: u8 = 0;
 
@@ -715,19 +684,11 @@
 impl<'a> Verify<'a> {
     const VERIFY_MODE_SOURCE_MSGDIGBUF: u8 = 0;
     const VERIFY_MODE_STORED: u8 = 0;
->>>>>>> b02ace6b
-
-    pub(crate) fn new(builder: PacketBuilder<'a>) -> Self {
-        Self(builder)
-    }
-
-<<<<<<< HEAD
-    // Sign a 32-byte external message using the private key in the specified
-    // slot.
-    pub(crate) fn sign(&mut self, key_id: Slot, msg: &Block) -> Result<Packet, Error> {
-        let mode = 0x00;
-        unimplemented!();
-=======
+
+    pub(crate) fn new(builder: PacketBuilder<'a>) -> Self {
+        Self(builder)
+    }
+
     // Verify a 32-byte external message using the private key in the specified
     // slot.
     pub(crate) fn verify(&mut self, key_id: Slot, signature: &Signature) -> Result<Packet, Error> {
@@ -740,7 +701,6 @@
             .pdu_data(signature)
             .build();
         Ok(packet)
->>>>>>> b02ace6b
     }
 }
 
